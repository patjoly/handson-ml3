--- conflicted
+++ resolved
@@ -346,16 +346,6 @@
    "execution_count": 23,
    "metadata": {},
    "outputs": [],
-<<<<<<< HEAD
-=======
-   "source": []
-  },
-  {
-   "cell_type": "code",
-   "execution_count": 23,
-   "metadata": {},
-   "outputs": [],
->>>>>>> 03c5ef89
    "source": [
     "y_train_perfect_predictions = y_train_5  # pretend we reached perfection\n",
     "confusion_matrix(y_train_5, y_train_perfect_predictions)"
