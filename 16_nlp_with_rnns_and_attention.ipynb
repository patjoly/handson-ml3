--- conflicted
+++ resolved
@@ -376,10 +376,7 @@
    "outputs": [],
    "source": [
     "X_new = preprocess([\"How are yo\"])\n",
-<<<<<<< HEAD
-=======
     "#Y_pred = model.predict_classes(X_new)\n",
->>>>>>> 6ac43d08
     "Y_pred = np.argmax(model.predict(X_new), axis=-1)\n",
     "tokenizer.sequences_to_texts(Y_pred + 1)[0][-1] # 1st sentence, last char"
    ]
@@ -1812,10 +1809,7 @@
    "metadata": {},
    "outputs": [],
    "source": [
-<<<<<<< HEAD
-=======
     "#ids = model.predict_classes(X_new)\n",
->>>>>>> 6ac43d08
     "ids = np.argmax(model.predict(X_new), axis=-1)\n",
     "for date_str in ids_to_date_strs(ids):\n",
     "    print(date_str)"
@@ -1850,10 +1844,7 @@
    "metadata": {},
    "outputs": [],
    "source": [
-<<<<<<< HEAD
-=======
     "#ids = model.predict_classes(X_new)\n",
->>>>>>> 6ac43d08
     "ids = np.argmax(model.predict(X_new), axis=-1)\n",
     "for date_str in ids_to_date_strs(ids):\n",
     "    print(date_str)"
@@ -1882,10 +1873,7 @@
     "\n",
     "def convert_date_strs(date_strs):\n",
     "    X = prepare_date_strs_padded(date_strs)\n",
-<<<<<<< HEAD
-=======
     "    #ids = model.predict_classes(X)\n",
->>>>>>> 6ac43d08
     "    ids = np.argmax(model.predict(X), axis=-1)\n",
     "    return ids_to_date_strs(ids)"
    ]
